# Fail2ban plugin for traefik

[![Build Status](https://travis-ci.com/tomMoulard/fail2ban.svg?branch=main)](https://travis-ci.com/tomMoulard/fail2ban)

This plugin is a small implementation of a fail2ban instance as a middleware
plugin for Traefik.

## Configuration
### Whitelist
You can whitelist some IP using this:
```yml
testData:
  whitelist:
    files:
      - "tests/test-ipfile.txt"
    ip:
      - "::1"
      - "127.0.0.1"
```

Where you can use some IP in an array of files or directly in the config.

### Blacklist
Like whitelist, you can blacklist some IP using this:
```yml
testData:
  blacklist:
    files:
      - "tests/test-ipfile.txt"
    ip:
      - "::1"
      - "127.0.0.1"
```

Where you can use some IP in an array of files or directly in the config.

## Fail2ban
We plan to use all [default fail2ban configuration]() but at this time only a
few features are implemented:
```yml
testData:
  rules:
    bantime: "3h"
    findtime: "10m"
    maxretry: 4
    enabled: true
<<<<<<< HEAD
    urlregexp:
      - ""
=======
    urlregexp: ""
    ports: "80:443"
>>>>>>> b9299130
```

Where:
 - `findtime`: is the time slot used to count requests (if there is too many
requests with the same ip in this slot of time, the ip goes into ban). You can
use 'smart' strings: "4h", "2m", "1s", ...
 - `bantime`: correspond to the amount of time the IP is in Ban mode.
 - `maxretry`: number of request before Ban mode.
 - `enabled`: allow to enable or disable the plugin (must be set to `true` to
enable the plugin).
<<<<<<< HEAD
 - `urlregexp`: a regexp list to block request with regexps on the url
=======
 - `urlregexp`: a regexp to block request with a regexp on the url
 - `ports`: filter requests by port range
>>>>>>> b9299130

#### Schema
First request, IP is added to the Pool, and the `findtime` timer is started:
```
A |------------->
  ↑
```

Second request, `findtime` is not yet finished thus the request is fine:
```
A |--x---------->
     ↑
```

Third request, `maxretry` is now full, this request is fine but the next wont.
```
A |--x--x------->
        ↑
```

Fourth request, too bad, now it's jail time, next request will go through after
`bantime`:
```
A |--x--x--x---->
           ↓
B          |------------->
```

Fifth request, the IP is in Ban mode, nothing happen:
```
A |--x--x--x---->
B          |--x---------->
              ↑
```

Last request, the `bantime` is now over, another `findtime` is started:
```
A |--x--x--x---->            |------------->
                             ↑
B          |--x---------->
```

## Dev `traefik.yml` configuration file for traefik

```yml
pilot:
  token: [REDACTED]

experimental:
  devPlugin:
    goPath: /home/${USER}/go
    moduleName: github.com/tommoulard/fail2ban

entryPoints:
  http:
    address: ":8000"
    forwardedHeaders:
      insecure: true

api:
  dashboard: true
  insecure: true

providers:
  file:
    filename: rules-fail2ban.yaml
```

## How to dev
```bash
$ docker run -d --network host containous/whoami -port 5000
# traefik --configfile traefik.yml
```

# Authors
| Tom Moulard | Clément David | Martin Huvelle | Alexandre Bossut-Lasry |
|-------------|---------------|----------------|------------------------|
|[![](img/gopher-tom_moulard.png)](https://tom.moulard.org)|[![](img/gopher-clement_david.png)](https://github.com/cledavid)|[![](img/gopher-martin_huvelle.png)](https://github.com/nitra-mfs)|[![](img/gopher-alexandre_bossut-lasry.png)](https://www.linkedin.com/in/alexandre-bossut-lasry/)|<|MERGE_RESOLUTION|>--- conflicted
+++ resolved
@@ -44,13 +44,10 @@
     findtime: "10m"
     maxretry: 4
     enabled: true
-<<<<<<< HEAD
     urlregexp:
       - ""
-=======
     urlregexp: ""
     ports: "80:443"
->>>>>>> b9299130
 ```
 
 Where:
@@ -61,12 +58,8 @@
  - `maxretry`: number of request before Ban mode.
  - `enabled`: allow to enable or disable the plugin (must be set to `true` to
 enable the plugin).
-<<<<<<< HEAD
  - `urlregexp`: a regexp list to block request with regexps on the url
-=======
- - `urlregexp`: a regexp to block request with a regexp on the url
  - `ports`: filter requests by port range
->>>>>>> b9299130
 
 #### Schema
 First request, IP is added to the Pool, and the `findtime` timer is started:
